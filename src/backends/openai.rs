//! OpenAI API client implementation for chat and completion functionality.
//!
//! This module provides integration with OpenAI's GPT models through their API.

use crate::{chat::ChatResponse, FunctionCall, ToolCall};
#[cfg(feature = "openai")]
use crate::{
    chat::Tool,
    chat::{ChatMessage, ChatProvider, ChatRole},
    completion::{CompletionProvider, CompletionRequest, CompletionResponse},
    embedding::EmbeddingProvider,
    error::LLMError,
    LLMProvider,
};
use async_trait::async_trait;
use reqwest::Client;
use serde::{Deserialize, Serialize};

/// Client for interacting with OpenAI's API.
///
/// Provides methods for chat and completion requests using OpenAI's models.
pub struct OpenAI {
    pub api_key: String,
    pub model: String,
    pub max_tokens: Option<u32>,
    pub temperature: Option<f32>,
    pub system: Option<String>,
    pub timeout_seconds: Option<u64>,
    pub stream: Option<bool>,
    pub top_p: Option<f32>,
    pub top_k: Option<u32>,
    pub tools: Option<Vec<Tool>>,
    /// Embedding parameters
    pub embedding_encoding_format: Option<String>,
    pub embedding_dimensions: Option<u32>,
    client: Client,
}

/// Individual message in an OpenAI chat conversation.
#[derive(Serialize)]
struct OpenAIChatMessage<'a> {
    #[allow(dead_code)]
    role: &'a str,
    content: &'a str,
}

#[derive(Serialize)]
struct OpenAIEmbeddingRequest {
    model: String,
    input: Vec<String>,
    #[serde(skip_serializing_if = "Option::is_none")]
    encoding_format: Option<String>,
    #[serde(skip_serializing_if = "Option::is_none")]
    dimensions: Option<u32>,
}

/// Request payload for OpenAI's chat API endpoint.
#[derive(Serialize)]
struct OpenAIChatRequest<'a> {
    model: &'a str,
    messages: Vec<OpenAIChatMessage<'a>>,
    #[serde(skip_serializing_if = "Option::is_none")]
    max_tokens: Option<u32>,
    #[serde(skip_serializing_if = "Option::is_none")]
    temperature: Option<f32>,
    stream: bool,
    #[serde(skip_serializing_if = "Option::is_none")]
    top_p: Option<f32>,
    #[serde(skip_serializing_if = "Option::is_none")]
    top_k: Option<u32>,
    #[serde(skip_serializing_if = "Option::is_none")]
    tools: Option<Vec<Tool>>,
}

impl std::fmt::Display for ToolCall {
    fn fmt(&self, f: &mut std::fmt::Formatter<'_>) -> std::fmt::Result {
        write!(
            f,
            "{{\n  \"id\": \"{}\",\n  \"type\": \"{}\",\n  \"function\": {}\n}}",
            self.id, self.call_type, self.function
        )
    }
}

impl std::fmt::Display for FunctionCall {
    fn fmt(&self, f: &mut std::fmt::Formatter<'_>) -> std::fmt::Result {
        write!(
            f,
            "{{\n  \"name\": \"{}\",\n  \"arguments\": {}\n}}",
            self.name, self.arguments
        )
    }
}

/// Response from OpenAI's chat API endpoint.
#[derive(Deserialize, Debug)]
struct OpenAIChatResponse {
    choices: Vec<OpenAIChatChoice>,
}

/// Individual choice within an OpenAI chat API response.
#[derive(Deserialize, Debug)]
struct OpenAIChatChoice {
    message: OpenAIChatMsg,
}

/// Message content within an OpenAI chat API response.
#[derive(Deserialize, Debug)]
struct OpenAIChatMsg {
    #[allow(dead_code)]
    role: String,
    content: Option<String>,
    tool_calls: Option<Vec<ToolCall>>,
}

#[derive(Deserialize, Debug)]
struct OpenAIEmbeddingData {
    embedding: Vec<f32>,
}
#[derive(Deserialize, Debug)]
struct OpenAIEmbeddingResponse {
    data: Vec<OpenAIEmbeddingData>,
}

impl ChatResponse for OpenAIChatResponse {
    fn texts(&self) -> Option<Vec<String>> {
        Some(
            self.choices
                .iter()
                .map(|c| c.message.content.clone().unwrap())
                .collect(),
        )
    }

    fn tool_calls(&self) -> Option<Vec<ToolCall>> {
        Some(
            self.choices
                .iter()
                .map(|c| c.message.tool_calls.clone().unwrap())
                .flatten()
                .collect(),
        )
    }
}

impl std::fmt::Display for OpenAIChatResponse {
    fn fmt(&self, f: &mut std::fmt::Formatter<'_>) -> std::fmt::Result {
        match (
            &self.choices.first().unwrap().message.content,
            &self.choices.first().unwrap().message.tool_calls,
        ) {
            (Some(content), Some(tool_calls)) => {
                for tool_call in tool_calls {
                    write!(f, "{}", tool_call)?;
                }
                write!(f, "{}", content)
            }
            (Some(content), None) => write!(f, "{}", content),
            (None, Some(tool_calls)) => {
                for tool_call in tool_calls {
                    write!(f, "{}", tool_call)?;
                }
                Ok(())
            }
            (None, None) => write!(f, ""),
        }
    }
}

impl OpenAI {
    /// Creates a new OpenAI client with the specified configuration.
    ///
    /// # Arguments
    ///
    /// * `api_key` - OpenAI API key
    /// * `model` - Model to use (defaults to "gpt-3.5-turbo")
    /// * `max_tokens` - Maximum tokens to generate
    /// * `temperature` - Sampling temperature
    /// * `timeout_seconds` - Request timeout in seconds
    /// * `system` - System prompt
    /// * `stream` - Whether to stream responses
    #[allow(clippy::too_many_arguments)]
    pub fn new(
        api_key: impl Into<String>,
        model: Option<String>,
        max_tokens: Option<u32>,
        temperature: Option<f32>,
        timeout_seconds: Option<u64>,
        system: Option<String>,
        stream: Option<bool>,
        top_p: Option<f32>,
        top_k: Option<u32>,
        embedding_encoding_format: Option<String>,
        embedding_dimensions: Option<u32>,
        tools: Option<Vec<Tool>>,
    ) -> Self {
        let mut builder = Client::builder();
        if let Some(sec) = timeout_seconds {
            builder = builder.timeout(std::time::Duration::from_secs(sec));
        }
        Self {
            api_key: api_key.into(),
            model: model.unwrap_or("gpt-3.5-turbo".to_string()),
            max_tokens,
            temperature,
            system,
            timeout_seconds,
            stream,
            top_p,
            top_k,
            tools,
            embedding_encoding_format,
            embedding_dimensions,
            client: builder.build().expect("Failed to build reqwest Client"),
        }
    }
}

#[async_trait]
impl ChatProvider for OpenAI {
    /// Sends a chat request to OpenAI's API.
    ///
    /// # Arguments
    ///
    /// * `messages` - Slice of chat messages representing the conversation
    /// * `tools` - Optional slice of tools to use in the chat
    /// # Returns
    ///
    /// The model's response text or an error
<<<<<<< HEAD
    fn chat_with_tools(
        &self,
        messages: &[ChatMessage],
        tools: Option<&[Tool]>,
    ) -> Result<Box<dyn ChatResponse>, LLMError> {
=======
    async fn chat_with_tools(
        &self,
        messages: &[ChatMessage],
        tools: Option<&[Tool]>,
    ) -> Result<String, LLMError> {
>>>>>>> 2466ca3d
        if self.api_key.is_empty() {
            return Err(LLMError::AuthError("Missing OpenAI API key".to_string()));
        }

        let mut openai_msgs: Vec<OpenAIChatMessage> = messages
            .iter()
            .map(|m| OpenAIChatMessage {
                role: match m.role {
                    ChatRole::User => "user",
                    ChatRole::Assistant => "assistant",
                },
                content: &m.content,
            })
            .collect();

        if let Some(system) = &self.system {
            openai_msgs.insert(
                0,
                OpenAIChatMessage {
                    role: "system",
                    content: system,
                },
            );
        }

        let body = OpenAIChatRequest {
            model: &self.model,
            messages: openai_msgs,
            max_tokens: self.max_tokens,
            temperature: self.temperature,
            stream: self.stream.unwrap_or(false),
            top_p: self.top_p,
            top_k: self.top_k,
            tools: tools.map(|t| t.to_vec()),
        };

        let mut request = self
            .client
            .post("https://api.openai.com/v1/chat/completions")
            .bearer_auth(&self.api_key)
            .json(&body);

        if let Some(timeout) = self.timeout_seconds {
            request = request.timeout(std::time::Duration::from_secs(timeout));
        }

        let resp = request.send().await?.error_for_status()?;
        let json_resp: OpenAIChatResponse = resp.json().await?;

        Ok(Box::new(json_resp))
    }

<<<<<<< HEAD
    fn chat(&self, messages: &[ChatMessage]) -> Result<Box<dyn ChatResponse>, LLMError> {
        self.chat_with_tools(messages, None)
=======
    async fn chat(&self, messages: &[ChatMessage]) -> Result<String, LLMError> {
        self.chat_with_tools(messages, None).await
>>>>>>> 2466ca3d
    }
}

#[async_trait]
impl CompletionProvider for OpenAI {
    /// Sends a completion request to OpenAI's API.
    ///
    /// Currently not implemented.
    async fn complete(&self, _req: &CompletionRequest) -> Result<CompletionResponse, LLMError> {
        Ok(CompletionResponse {
            text: "OpenAI completion not implemented.".into(),
        })
    }
}

#[cfg(feature = "openai")]
#[async_trait]
impl EmbeddingProvider for OpenAI {
    async fn embed(&self, input: Vec<String>) -> Result<Vec<Vec<f32>>, LLMError> {
        if self.api_key.is_empty() {
            return Err(LLMError::AuthError("Missing OpenAI API key".into()));
        }

        let emb_format = self
            .embedding_encoding_format
            .clone()
            .unwrap_or_else(|| "float".to_string());

        let body = OpenAIEmbeddingRequest {
            model: self.model.clone(),
            input,
            encoding_format: Some(emb_format),
            dimensions: self.embedding_dimensions,
        };

        let resp = self
            .client
            .post("https://api.openai.com/v1/embeddings")
            .bearer_auth(&self.api_key)
            .json(&body)
            .send()
            .await?
            .error_for_status()?;

        let json_resp: OpenAIEmbeddingResponse = resp.json().await?;

        let embeddings = json_resp.data.into_iter().map(|d| d.embedding).collect();
        Ok(embeddings)
    }
}

impl LLMProvider for OpenAI {
    fn tools(&self) -> Option<&[Tool]> {
        self.tools.as_ref().map(|t| t.as_slice())
    }
}<|MERGE_RESOLUTION|>--- conflicted
+++ resolved
@@ -227,19 +227,11 @@
     /// # Returns
     ///
     /// The model's response text or an error
-<<<<<<< HEAD
-    fn chat_with_tools(
+    async fn chat_with_tools(
         &self,
         messages: &[ChatMessage],
         tools: Option<&[Tool]>,
     ) -> Result<Box<dyn ChatResponse>, LLMError> {
-=======
-    async fn chat_with_tools(
-        &self,
-        messages: &[ChatMessage],
-        tools: Option<&[Tool]>,
-    ) -> Result<String, LLMError> {
->>>>>>> 2466ca3d
         if self.api_key.is_empty() {
             return Err(LLMError::AuthError("Missing OpenAI API key".to_string()));
         }
@@ -292,13 +284,8 @@
         Ok(Box::new(json_resp))
     }
 
-<<<<<<< HEAD
-    fn chat(&self, messages: &[ChatMessage]) -> Result<Box<dyn ChatResponse>, LLMError> {
-        self.chat_with_tools(messages, None)
-=======
     async fn chat(&self, messages: &[ChatMessage]) -> Result<String, LLMError> {
         self.chat_with_tools(messages, None).await
->>>>>>> 2466ca3d
     }
 }
 
