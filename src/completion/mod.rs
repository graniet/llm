--- conflicted
+++ resolved
@@ -1,10 +1,6 @@
-<<<<<<< HEAD
-use crate::{chat::ChatResponse, error::LLMError, ToolCall};
-=======
 use async_trait::async_trait;
 
-use crate::error::LLMError;
->>>>>>> 2466ca3d
+use crate::{chat::ChatResponse, error::LLMError, ToolCall};
 
 /// A request for text completion from an LLM provider.
 #[derive(Debug, Clone)]
@@ -108,15 +104,11 @@
     /// # Returns
     ///
     /// The generated completion text or an error
-<<<<<<< HEAD
-    fn complete(&self, req: &CompletionRequest) -> Result<CompletionResponse, LLMError>;
+    async fn complete(&self, req: &CompletionRequest) -> Result<CompletionResponse, LLMError>;
 }
 
 impl std::fmt::Display for CompletionResponse {
     fn fmt(&self, f: &mut std::fmt::Formatter<'_>) -> std::fmt::Result {
         write!(f, "{}", self.text)
     }
-=======
-    async fn complete(&self, req: &CompletionRequest) -> Result<CompletionResponse, LLMError>;
->>>>>>> 2466ca3d
 }