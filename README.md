# LLM

> **Note**: This crate name previously belonged to another project. The current implementation represents a new and different library. The previous crate is now archived and will not receive any updates. **ref: https://github.com/rustformers/llm**

**LLM** is a **Rust** library that lets you use **multiple LLM backends** in a single project: [OpenAI](https://openai.com), [Anthropic (Claude)](https://www.anthropic.com), [Ollama](https://github.com/ollama/ollama), [DeepSeek](https://www.deepseek.com), [xAI](https://x.ai), [Phind](https://www.phind.com), [Groq](https://www.groq.com), [Google](https://cloud.google.com/gemini) and [ElevenLabs](https://elevenlabs.io).
With a **unified API** and **builder style** - similar to the Stripe experience - you can easily create **chat**, text **completion**, speak-to-text requests without multiplying structures and crates.

## Key Features

- **Multi-backend**: Manage OpenAI, Anthropic, Ollama, DeepSeek, xAI, Phind, Groq and Google through a single entry point.
- **Multi-step chains**: Create multi-step chains with different backends at each step.
- **Templates**: Use templates to create complex prompts with variables.
- **Builder pattern**: Configure your LLM (model, temperature, max_tokens, timeouts...) with a few simple calls.
- **Chat & Completions**: Two unified traits (`ChatProvider` and `CompletionProvider`) to cover most use cases.
- **Extensible**: Easily add new backends.
- **Rust-friendly**: Designed with clear traits, unified error handling, and conditional compilation via *features*.
- **Validation**: Add validation to your requests to ensure the output is what you expect.
- **Evaluation**: Add evaluation to your requests to score the output of LLMs.
- **Parallel Evaluation**: Evaluate multiple LLM providers in parallel and select the best response based on scoring functions.
- **Function calling**: Add function calling to your requests to use tools in your LLMs.
- **REST API**: Serve any LLM backend as a REST API with openai standard format.
- **Vision**: Add vision to your requests to use images in your LLMs.
- **Reasoning**: Add reasoning to your requests to use reasoning in your LLMs.
- **Structured Output**: Request structured output from certain LLM providers based on a provided JSON schema.
- **Speech to text**: Transcribe audio to text
- **Text to speech**: Transcribe text to audio
- **Memory**: Store and retrieve conversation history with sliding window (soon others) and shared memory support

## Use any LLM backend on your project

Simply add **LLM** to your `Cargo.toml`:

```toml
[dependencies]
llm = { version = "1.2.4", features = ["openai", "anthropic", "ollama", "deepseek", "xai", "phind", "google", "groq", "Elevenlabs"] }
```

## Use any LLM on cli

LLM includes a command-line tool for easily interacting with different LLM models. You can install it with: ```cargo install llm```

- Use `llm` to start an interactive chat session
- Use `llm openai:gpt-4o` to start an interactive chat session with provider:model
- Use `llm set OPENAI_API_KEY your_key` to configure your API key
- Use `llm default openai:gpt-4` to set a default provider
- Use `echo "Hello World" | llm` to pipe
- Use `llm --provider openai --model gpt-4 --temperature 0.7` for advanced options

## Serving any LLM backend as a REST API
- Use standard messages format
- Use step chains to chain multiple LLM backends together
- Expose the chain through a REST API with openai standard format

```shell
[dependencies]
llm = { version = "1.2.4", features = ["openai", "anthropic", "ollama", "deepseek", "xai", "phind", "google", "groq", "api", "elevenlabs"] }
```

More details in the [`api_example`](examples/api_example.rs)

## More examples

| Name | Description |
|------|-------------|
| [`anthropic_example`](examples/anthropic_example.rs) | Demonstrates integration with Anthropic's Claude model for chat completion |
| [`anthropic_streaming_example`](examples/anthropic_streaming_example.rs) | Anthropic streaming chat example demonstrating real-time token generation |
| [`chain_example`](examples/chain_example.rs) | Shows how to create multi-step prompt chains for exploring programming language features |
| [`deepseek_example`](examples/deepseek_example.rs) | Basic DeepSeek chat completion example with deepseek-chat models |
| [`embedding_example`](examples/embedding_example.rs) | Basic embedding example with OpenAI's API |
| [`multi_backend_example`](examples/multi_backend_example.rs) | Illustrates chaining multiple LLM backends (OpenAI, Anthropic, DeepSeek) together in a single workflow |
| [`ollama_example`](examples/ollama_example.rs) | Example of using local LLMs through Ollama integration |
| [`openai_example`](examples/openai_example.rs) | Basic OpenAI chat completion example with GPT models |
| [`openai_streaming_example`](examples/openai_streaming_example.rs) | OpenAI streaming chat example demonstrating real-time token generation |
| [`phind_example`](examples/phind_example.rs) | Basic Phind chat completion example with Phind-70B model |
| [`validator_example`](examples/validator_example.rs) | Basic validator example with Anthropic's Claude model |
| [`xai_example`](examples/xai_example.rs) | Basic xAI chat completion example with Grok models |
| [`xai_streaming_example`](examples/xai_streaming_example.rs) | X.AI streaming chat example demonstrating real-time token generation |
| [`evaluation_example`](examples/evaluation_example.rs) | Basic evaluation example with Anthropic, Phind and DeepSeek |
| [`evaluator_parallel_example`](examples/evaluator_parallel_example.rs) | Evaluate multiple LLM providers in parallel |
| [`google_example`](examples/google_example.rs) | Basic Google Gemini chat completion example with Gemini models |
| [`google_streaming_example`](examples/google_streaming_example.rs) | Google streaming chat example demonstrating real-time token generation |
| [`google_pdf`](examples/google_pdf.rs) | Google Gemini chat with PDF attachment |
| [`google_image`](examples/google_image.rs) | Google Gemini chat with PDF attachment |
| [`google_embedding_example`](examples/google_embedding_example.rs) | Basic Google Gemini embedding example with Gemini models |
| [`tool_calling_example`](examples/tool_calling_example.rs) | Basic tool calling example with OpenAI |
| [`google_tool_calling_example`](examples/google_tool_calling_example.rs) | Google Gemini function calling example with complex JSON schema for meeting scheduling |
| [`json_schema_nested_example`](examples/json_schema_nested_example.rs) | Advanced example demonstrating deeply nested JSON schemas with arrays of objects and complex data structures |
| [`tool_json_schema_cycle_example`](examples/tool_json_schema_cycle_example.rs) | Complete tool calling cycle with JSON schema validation and structured responses |
| [`unified_tool_calling_example`](examples/unified_tool_calling_example.rs) | Unified tool calling with selectable provider - demonstrates multi-turn tool use and tool choice |
| [`deepclaude_pipeline_example`](examples/deepclaude_pipeline_example.rs) | Basic deepclaude pipeline example with DeepSeek and Claude |
| [`api_example`](examples/api_example.rs) | Basic API (openai standard format) example with OpenAI, Anthropic, DeepSeek and Groq |
| [`api_deepclaude_example`](examples/api_deepclaude_example.rs) | Basic API (openai standard format) example with DeepSeek and Claude |
| [`anthropic_vision_example`](examples/anthropic_vision_example.rs) | Basic anthropic vision example with Anthropic |
| [`openai_vision_example`](examples/openai_vision_example.rs) | Basic openai vision example with OpenAI |
| [`openai_reasoning_example`](examples/openai_reasoning_example.rs) | Basic openai reasoning example with OpenAI |
| [`anthropic_thinking_example`](examples/anthropic_thinking_example.rs) | Anthropic reasoning example |
| [`elevenlabs_stt_example`](examples/elevenlabs_stt_example.rs) | Speech-to-text transcription example using ElevenLabs |
| [`elevenlabs_tts_example`](examples/elevenlabs_tts_example.rs) | Text-to-speech example using ElevenLabs |
| [`openai_stt_example`](examples/openai_stt_example.rs) | Speech-to-text transcription example using OpenAI |
| [`openai_tts_example`](examples/openai_tts_example.rs) | Text-to-speech example using OpenAI |
| [`tts_rodio_example`](examples/tts_rodio_example.rs) | Text-to-speech with rodio example using OpenAI |
| [`chain_audio_text_example`](examples/chain_audio_text_example.rs) | Example demonstrating a multi-step chain combining speech-to-text and text processing |
| [`xai_search_chain_tts_example`](examples/xai_search_chain_tts_example.rs) | Example demonstrating a multi-step chain combining XAI search, OpenAI summarization, and ElevenLabs text-to-speech with Rodio playback |
| [`xai_search_example`](examples/xai_search_example.rs) | Example demonstrating X.AI search functionality with search modes, date ranges, and source filtering |
| [`memory_example`](examples/memory_example.rs) | Automatic memory integration - LLM remembers conversation context across calls |
| [`memory_share_example`](examples/memory_share_example.rs) | Example demonstrating shared memory between multiple LLM providers |
<<<<<<< HEAD
| [`trim_strategy_example`](examples/trim_strategy_example.rs) | Example demonstrating memory trimming strategies with automatic summarization |
| [`agent_builder_example`](examples/agent_builder_example.rs) | Example of reactive agents cooperating via shared memory, demonstrating creation of LLM agents with roles, conditions|





## Usage
Here's a basic example using OpenAI for chat completion. See the examples directory for other backends (Anthropic, Ollama, DeepSeek, xAI, Google, Phind, Elevenlabs), embedding capabilities, and more advanced use cases.
=======
| [`trim_strategy_example`](examples/trim_strategy_example.rs) | Example demonstrating memory trimming strategies with automatic summarization |
>>>>>>> 3489f0b3
<|MERGE_RESOLUTION|>--- conflicted
+++ resolved
@@ -104,7 +104,6 @@
 | [`xai_search_example`](examples/xai_search_example.rs) | Example demonstrating X.AI search functionality with search modes, date ranges, and source filtering |
 | [`memory_example`](examples/memory_example.rs) | Automatic memory integration - LLM remembers conversation context across calls |
 | [`memory_share_example`](examples/memory_share_example.rs) | Example demonstrating shared memory between multiple LLM providers |
-<<<<<<< HEAD
 | [`trim_strategy_example`](examples/trim_strategy_example.rs) | Example demonstrating memory trimming strategies with automatic summarization |
 | [`agent_builder_example`](examples/agent_builder_example.rs) | Example of reactive agents cooperating via shared memory, demonstrating creation of LLM agents with roles, conditions|
 
@@ -113,7 +112,4 @@
 
 
 ## Usage
-Here's a basic example using OpenAI for chat completion. See the examples directory for other backends (Anthropic, Ollama, DeepSeek, xAI, Google, Phind, Elevenlabs), embedding capabilities, and more advanced use cases.
-=======
-| [`trim_strategy_example`](examples/trim_strategy_example.rs) | Example demonstrating memory trimming strategies with automatic summarization |
->>>>>>> 3489f0b3
+Here's a basic example using OpenAI for chat completion. See the examples directory for other backends (Anthropic, Ollama, DeepSeek, xAI, Google, Phind, Elevenlabs), embedding capabilities, and more advanced use cases.